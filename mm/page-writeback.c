--- conflicted
+++ resolved
@@ -1051,22 +1051,6 @@
 				}
  			}
 
-<<<<<<< HEAD
-			if (nr_to_write > 0)
-				nr_to_write--;
-			else if (wbc->sync_mode == WB_SYNC_NONE) {
-				/*
-				 * We stop writing back only if we are not
-				 * doing integrity sync. In case of integrity
-				 * sync we have to keep going because someone
-				 * may be concurrently dirtying pages, and we
-				 * might have synced a lot of newly appeared
-				 * dirty pages, but have not synced all of the
-				 * old dirty pages.
-				 */
-				done = 1;
-				break;
-=======
 			if (nr_to_write > 0) {
 				nr_to_write--;
 				if (nr_to_write == 0 &&
@@ -1084,7 +1068,6 @@
 					done = 1;
 					break;
 				}
->>>>>>> d2f8d7ee
 			}
 
 			if (wbc->nonblocking && bdi_write_congested(bdi)) {
