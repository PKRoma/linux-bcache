--- conflicted
+++ resolved
@@ -318,14 +318,9 @@
 
 		/* convert GTF to taskfile */
 		memset(&cmd, 0, sizeof(cmd));
-<<<<<<< HEAD
-		memcpy(&cmd.tf_array[7], gtf, REGS_PER_GTF);
-		cmd.tf_flags = IDE_TFLAG_TF | IDE_TFLAG_DEVICE;
-=======
 		memcpy(&cmd.tf.feature, gtf, REGS_PER_GTF);
 		cmd.valid.out.tf = IDE_VALID_OUT_TF | IDE_VALID_DEVICE;
 		cmd.valid.in.tf  = IDE_VALID_IN_TF  | IDE_VALID_DEVICE;
->>>>>>> 6574612f
 
 		err = ide_no_data_taskfile(drive, &cmd);
 		if (err) {
